#include <array>
#include <atomic>
#include <cstdint>
#include <iterator>
#include <utility>
#include <vector>

#include <gsl/gsl>

#include <Windows.h>

#include <winrt/base.h>

#include <DirectXMath.h>
#include <d3d12.h>
#include <d3d12sdklayers.h>
#include <dxgi1_6.h>

#include <DirectXMath.h>

#include "d3d12_utilities.h"
#include "shader_loading.h"
#include "wavefront_loader.h"

namespace helium {
	namespace {
		constexpr auto ready_message = WM_USER;

		LRESULT handle_message(HWND window, UINT message, WPARAM w, LPARAM l) noexcept
		{
			switch (message) {
			case ready_message:
				ShowWindow(window, SW_SHOW);
				return 0;

			case WM_CLOSE:
				ShowWindow(window, SW_HIDE);
				PostQuitMessage(0);
				return 0;

			default:
				return DefWindowProc(window, message, w, l);
			}
		}

		auto create_device(IDXGIFactory6& factory, bool enable_debugging)
		{
			if (enable_debugging)
				winrt::capture<ID3D12Debug>(D3D12GetDebugInterface)->EnableDebugLayer();

			const auto adapter = winrt::capture<IDXGIAdapter>(
				&factory, &IDXGIFactory6::EnumAdapterByGpuPreference, 0, DXGI_GPU_PREFERENCE_HIGH_PERFORMANCE);

			return winrt::capture<ID3D12Device4>(D3D12CreateDevice, adapter.get(), D3D_FEATURE_LEVEL_12_1);
		}

		auto create_command_queue(ID3D12Device& device)
		{
			D3D12_COMMAND_QUEUE_DESC info {};
			info.Type = D3D12_COMMAND_LIST_TYPE_DIRECT;
			return winrt::capture<ID3D12CommandQueue>(&device, &ID3D12Device::CreateCommandQueue, &info);
		}

		auto create_descriptor_heap(
			ID3D12Device& device,
			D3D12_DESCRIPTOR_HEAP_TYPE type,
			unsigned int size,
			D3D12_DESCRIPTOR_HEAP_FLAGS flags = D3D12_DESCRIPTOR_HEAP_FLAG_NONE)
		{
			D3D12_DESCRIPTOR_HEAP_DESC info {};
			info.NumDescriptors = size;
			info.Type = type;
			info.Flags = flags;
			return winrt::capture<ID3D12DescriptorHeap>(&device, &ID3D12Device::CreateDescriptorHeap, &info);
		}

		auto create_command_allocator(ID3D12Device& device)
		{
			return winrt::capture<ID3D12CommandAllocator>(
				&device, &ID3D12Device::CreateCommandAllocator, D3D12_COMMAND_LIST_TYPE_DIRECT);
		}

		auto create_command_list(ID3D12Device4& device)
		{
			return winrt::capture<ID3D12GraphicsCommandList>(
				&device,
				&ID3D12Device4::CreateCommandList1,
				0,
				D3D12_COMMAND_LIST_TYPE_DIRECT,
				D3D12_COMMAND_LIST_FLAG_NONE);
		}

		auto create_default_pipeline_state(ID3D12Device& device, ID3D12RootSignature& root_signature)
		{
			const auto vertex_shader = load_compiled_shader(L"vertex.cso");
			const auto pixel_shader = load_compiled_shader(L"pixel.cso");

			D3D12_GRAPHICS_PIPELINE_STATE_DESC info {};
			info.pRootSignature = &root_signature;
			info.VS.BytecodeLength = vertex_shader.size();
			info.VS.pShaderBytecode = vertex_shader.data();
			info.PS.BytecodeLength = pixel_shader.size();
			info.PS.pShaderBytecode = pixel_shader.data();
			info.SampleMask = D3D12_DEFAULT_SAMPLE_MASK;
			info.BlendState.RenderTarget[0].RenderTargetWriteMask = D3D12_COLOR_WRITE_ENABLE_ALL;
			info.RasterizerState.FillMode = D3D12_FILL_MODE_SOLID;
			info.RasterizerState.CullMode = D3D12_CULL_MODE_BACK;
			info.RasterizerState.DepthClipEnable = true;
			info.RasterizerState.FrontCounterClockwise = false;
			info.DepthStencilState.DepthEnable = true;
			info.DepthStencilState.DepthFunc = D3D12_COMPARISON_FUNC_LESS;
			info.DepthStencilState.DepthWriteMask = D3D12_DEPTH_WRITE_MASK_ALL;
			info.PrimitiveTopologyType = D3D12_PRIMITIVE_TOPOLOGY_TYPE_TRIANGLE;
			info.NumRenderTargets = 1;
			info.RTVFormats[0] = DXGI_FORMAT_R8G8B8A8_UNORM_SRGB;
			info.DSVFormat = DXGI_FORMAT_D32_FLOAT;
			info.SampleDesc.Count = 1;

			D3D12_INPUT_ELEMENT_DESC position {};
			position.Format = DXGI_FORMAT_R32G32B32_FLOAT;
			position.InputSlotClass = D3D12_INPUT_CLASSIFICATION_PER_VERTEX_DATA;
			position.SemanticName = "POSITION";

			info.InputLayout.NumElements = 1;
			info.InputLayout.pInputElementDescs = &position;

			return winrt::capture<ID3D12PipelineState>(&device, &ID3D12Device::CreateGraphicsPipelineState, &info);
		}

		auto create_root_signature(ID3D12Device& device)
		{
			D3D12_ROOT_PARAMETER constants {};
			constants.ParameterType = D3D12_ROOT_PARAMETER_TYPE_32BIT_CONSTANTS;
			constants.Constants.Num32BitValues = 4 * 4 * 2;

			D3D12_ROOT_SIGNATURE_DESC info {};
			info.Flags = D3D12_ROOT_SIGNATURE_FLAG_ALLOW_INPUT_ASSEMBLER_INPUT_LAYOUT;
			info.NumParameters = 1;
			info.pParameters = &constants;

			winrt::com_ptr<ID3DBlob> result {};
			winrt::com_ptr<ID3DBlob> error {};
			winrt::check_hresult(
				D3D12SerializeRootSignature(&info, D3D_ROOT_SIGNATURE_VERSION_1, result.put(), error.put()));

			return winrt::capture<ID3D12RootSignature>(
				&device, &ID3D12Device::CreateRootSignature, 0, result->GetBufferPointer(), result->GetBufferSize());
		}

		auto create_depth_buffer(ID3D12Device& device, D3D12_CPU_DESCRIPTOR_HANDLE dsv, const extent2d& size)
		{
			D3D12_HEAP_PROPERTIES properties {};
			properties.Type = D3D12_HEAP_TYPE_DEFAULT;

			D3D12_RESOURCE_DESC info {};
			info.Dimension = D3D12_RESOURCE_DIMENSION_TEXTURE2D;
			info.DepthOrArraySize = 1;
			info.Width = size.width;
			info.Height = size.height;
			info.MipLevels = 1;
			info.SampleDesc.Count = 1;
			info.Format = DXGI_FORMAT_D32_FLOAT;
			info.Flags = D3D12_RESOURCE_FLAG_ALLOW_DEPTH_STENCIL;

			D3D12_CLEAR_VALUE clear_value {};
			clear_value.DepthStencil.Depth = 1.0f;
			clear_value.Format = info.Format;

			const auto buffer = winrt::capture<ID3D12Resource>(
				&device,
				&ID3D12Device::CreateCommittedResource,
				&properties,
				D3D12_HEAP_FLAG_NONE,
				&info,
				D3D12_RESOURCE_STATE_DEPTH_WRITE,
				&clear_value);

			D3D12_DEPTH_STENCIL_VIEW_DESC dsv_info {};
			dsv_info.Format = info.Format;
			dsv_info.ViewDimension = D3D12_DSV_DIMENSION_TEXTURE2D;
			device.CreateDepthStencilView(buffer.get(), &dsv_info, dsv);

			return buffer;
		}

		auto attach_swap_chain(
			IDXGIFactory3& factory,
			ID3D12Device& device,
			HWND window,
			ID3D12CommandQueue& queue,
			D3D12_CPU_DESCRIPTOR_HANDLE rtvs)
		{
			DXGI_SWAP_CHAIN_DESC1 info {};
			info.BufferCount = 2;
			info.BufferUsage = DXGI_USAGE_RENDER_TARGET_OUTPUT;
			info.Format = DXGI_FORMAT_R8G8B8A8_UNORM;
			info.SampleDesc.Count = 1;
			info.SwapEffect = DXGI_SWAP_EFFECT_FLIP_DISCARD;
			winrt::com_ptr<IDXGISwapChain1> swap_chain {};
			winrt::check_hresult(
				factory.CreateSwapChainForHwnd(&queue, window, &info, nullptr, nullptr, swap_chain.put()));

			const auto rtv_size = device.GetDescriptorHandleIncrementSize(D3D12_DESCRIPTOR_HEAP_TYPE_RTV);
			for (gsl::index i {}; i < 2; ++i) {
				D3D12_RENDER_TARGET_VIEW_DESC rtv_info {};
				rtv_info.ViewDimension = D3D12_RTV_DIMENSION_TEXTURE2D;
				rtv_info.Format = DXGI_FORMAT_R8G8B8A8_UNORM_SRGB;
				device.CreateRenderTargetView(
					get_buffer(*swap_chain, gsl::narrow_cast<unsigned int>(i)).get(),
					&rtv_info,
					offset(rtvs, rtv_size, i));
			}

			return swap_chain.as<IDXGISwapChain3>();
		}

		void maximize_rasterizer(ID3D12GraphicsCommandList& list, ID3D12Resource& target)
		{
			const auto info = target.GetDesc();

			D3D12_RECT scissor {};
			scissor.right = gsl::narrow_cast<long>(info.Width);
			scissor.bottom = gsl::narrow_cast<long>(info.Height);

			D3D12_VIEWPORT viewport {};
			viewport.Width = gsl::narrow_cast<float>(info.Width);
			viewport.Height = gsl::narrow_cast<float>(info.Height);
			viewport.MaxDepth = 1.0f;

			list.RSSetScissorRects(1, &scissor);
			list.RSSetViewports(1, &viewport);
		}

		struct vertex_buffer {
			winrt::com_ptr<ID3D12Resource> buffer;
			D3D12_VERTEX_BUFFER_VIEW view;
		};

		struct index_buffer {
			winrt::com_ptr<ID3D12Resource> buffer;
			D3D12_INDEX_BUFFER_VIEW view;
			unsigned int size;
		};

		index_buffer create_index_buffer(ID3D12Device& device, unsigned int size)
		{
			auto buffer = create_buffer(device, size * sizeof(unsigned int));
			D3D12_INDEX_BUFFER_VIEW view {};
			view.BufferLocation = buffer->GetGPUVirtualAddress();
			view.SizeInBytes = gsl::narrow_cast<UINT>(size * sizeof(unsigned int));
			view.Format = DXGI_FORMAT_R32_UINT;
			return {.buffer {std::move(buffer)}, .view {view}, .size {size}};
		}

		vertex_buffer create_vertex_buffer(ID3D12Device& device, std::uint64_t size, std::uint64_t elem_size)
		{
			auto buffer = create_buffer(device, size * elem_size);
			D3D12_VERTEX_BUFFER_VIEW view {};
			view.BufferLocation = buffer->GetGPUVirtualAddress();
			view.SizeInBytes = gsl::narrow<UINT>(size * elem_size);
			view.StrideInBytes = gsl::narrow<UINT>(elem_size);
			return {.buffer {std::move(buffer)}, .view {view}};
		}

		struct view_matrices {
			DirectX::XMMATRIX view;
			DirectX::XMMATRIX projection;
		};

		struct descriptor_heaps {
			const winrt::com_ptr<ID3D12DescriptorHeap> rtv_heap {};
			const winrt::com_ptr<ID3D12DescriptorHeap> dsv_heap {};
			const D3D12_CPU_DESCRIPTOR_HANDLE rtv_base {};
			const D3D12_CPU_DESCRIPTOR_HANDLE dsv_base {};

			descriptor_heaps() = default;

			descriptor_heaps(ID3D12Device& device) :
				rtv_heap {create_descriptor_heap(device, D3D12_DESCRIPTOR_HEAP_TYPE_RTV, 2)},
				dsv_heap {create_descriptor_heap(device, D3D12_DESCRIPTOR_HEAP_TYPE_DSV, 1)},
				rtv_base {rtv_heap->GetCPUDescriptorHandleForHeapStart()},
				dsv_base {dsv_heap->GetCPUDescriptorHandleForHeapStart()}
			{
			}
		};

		struct geometry_buffers {
			vertex_buffer vertices {};
			index_buffer indices {};
		};

		geometry_buffers load_geometry(
			ID3D12Device& device,
			ID3D12GraphicsCommandList& list,
			ID3D12CommandAllocator& allocator,
			ID3D12CommandQueue& queue,
			gpu_fence& fence)
		{
			geometry_buffers geometry;

			const auto object = load_wavefront("cube.wv");
			const auto& vertices = object.positions;
			std::vector<unsigned int> indices(object.faces.size() * 3);
			for (gsl::index i {}; i < gsl::narrow_cast<gsl::index>(object.faces.size()); ++i) {
				const auto& face = object.faces.at(i);
				for (gsl::index j {}; j < 3; ++j)
					indices.at(i * 3 + j) = face.indices.at(j) - 1;
			}

			const auto upload_buffer = create_upload_buffer(
				device, indices.size() * sizeof(unsigned int) + vertices.size() * sizeof(vector3));

			geometry.vertices = create_vertex_buffer(device, vertices.size(), sizeof(vector3));
			geometry.indices = create_index_buffer(device, gsl::narrow<unsigned int>(indices.size()));

			const auto data = map(*upload_buffer);
			std::memcpy(data, indices.data(), indices.size() * sizeof(unsigned int));
			std::memcpy(
				std::next(static_cast<char*>(data), indices.size() * sizeof(unsigned int)),
				vertices.data(),
				vertices.size() * sizeof(vector3));

			unmap(*upload_buffer);
			winrt::check_hresult(allocator.Reset());
			winrt::check_hresult(list.Reset(&allocator, nullptr));

			list.CopyBufferRegion(
				geometry.indices.buffer.get(), 0, upload_buffer.get(), 0, indices.size() * sizeof(unsigned int));

			list.CopyBufferRegion(
				geometry.vertices.buffer.get(),
				0,
				upload_buffer.get(),
				indices.size() * sizeof(unsigned int),
				vertices.size() * sizeof(vector3));

			// TODO: check resource states for vertex, index, and view-matrix buffers

			winrt::check_hresult(list.Close());
			execute(queue, list);
			fence.bump(queue);
			fence.block();

			return geometry;
		}

		struct render_state {
			const winrt::com_ptr<ID3D12Resource> depth_buffer {};
			const D3D12_CPU_DESCRIPTOR_HANDLE dsv {};
			geometry_buffers geometry {};
			view_matrices matrices {};
		};

		render_state
		create_render_state(ID3D12Device& device, IDXGISwapChain1& swap_chain, D3D12_CPU_DESCRIPTOR_HANDLE dsv)
		{
			const auto extent = get_extent(swap_chain);
			const auto aspect = gsl::narrow<float>(extent.width) / extent.height;
			return {
<<<<<<< HEAD
				create_depth_buffer(device, dsv, get_extent(swap_chain)),
				dsv,
				{},
				{DirectX::XMMatrixTranslation(0.0f, 0.0f, 50.0f),
				 DirectX::XMMatrixOrthographicLH(4.0f * aspect, 4.0f, 0.0f, 100.0f)}};
=======
				.depth_buffer {create_depth_buffer(device, dsv, get_extent(swap_chain))},
				.dsv {dsv},
				.geometry {},
				.matrices {
					.view {DirectX::XMMatrixTranslation(0.0f, 0.0f, -0.9f)},
					.projection {DirectX::XMMatrixOrthographicLH(1.0f, 1.0f, 0.0f, 100.0f)}}};
>>>>>>> ea222c24
		}

		struct per_frame_resource_table {
			const winrt::com_ptr<ID3D12CommandAllocator> allocator {};
			const winrt::com_ptr<ID3D12GraphicsCommandList> list {};
			const winrt::com_ptr<ID3D12Resource> backbuffer {};
			const D3D12_CPU_DESCRIPTOR_HANDLE rtv {};
		};

		void record_commands(
			const per_frame_resource_table& frame,
			const render_state& state,
			ID3D12RootSignature& root_signature,
			ID3D12PipelineState& pipeline_state)
		{
			winrt::check_hresult(frame.list->Reset(frame.allocator.get(), &pipeline_state));

			frame.list->SetGraphicsRootSignature(&root_signature);
			frame.list->SetGraphicsRoot32BitConstants(0, 4 * 4 * 2, &state.matrices, 0);
			frame.list->IASetPrimitiveTopology(D3D_PRIMITIVE_TOPOLOGY_TRIANGLELIST);
			frame.list->IASetVertexBuffers(0, 1, &state.geometry.vertices.view);
			frame.list->IASetIndexBuffer(&state.geometry.indices.view);
			frame.list->OMSetRenderTargets(1, &frame.rtv, false, &state.dsv);
			maximize_rasterizer(*frame.list, *frame.backbuffer);

			std::array barriers {
				transition(*frame.backbuffer, D3D12_RESOURCE_STATE_COMMON, D3D12_RESOURCE_STATE_RENDER_TARGET)};

			barrier(*frame.list, barriers);

			std::array clear_color {0.0f, 0.0f, 0.0f, 1.0f};
			frame.list->ClearDepthStencilView(state.dsv, D3D12_CLEAR_FLAG_DEPTH, 1.0f, 0, 0, nullptr);
			frame.list->ClearRenderTargetView(frame.rtv, clear_color.data(), 0, nullptr);
			frame.list->DrawIndexedInstanced(state.geometry.indices.size, 1, 0, 0, 0);

			reverse(barriers.front());
			barrier(*frame.list, barriers);

			winrt::check_hresult(frame.list->Close());
		}

		auto
		create_frame_resources(ID3D12Device4& device, IDXGISwapChain& swap_chain, D3D12_CPU_DESCRIPTOR_HANDLE rtv_base)
		{
			const auto rtv_size = device.GetDescriptorHandleIncrementSize(D3D12_DESCRIPTOR_HEAP_TYPE_RTV);
			return std::array {
				per_frame_resource_table {
					create_command_allocator(device),
					create_command_list(device),
					get_buffer(swap_chain, 0),
					offset(rtv_base, rtv_size, 0)},
				per_frame_resource_table {
					create_command_allocator(device),
					create_command_list(device),
					get_buffer(swap_chain, 1),
					offset(rtv_base, rtv_size, 1)}};
		}

		class d3d12_renderer {
		public:
			d3d12_renderer(HWND window, bool enable_debugging) :
				d3d12_renderer {
					*winrt::capture<IDXGIFactory6>(
						CreateDXGIFactory2, enable_debugging ? DXGI_CREATE_FACTORY_DEBUG : 0),
					window,
					enable_debugging}
			{
				// Need to execute copy commands here
				auto& frame = m_frame_resources.front();
				m_state.geometry = load_geometry(*m_device, *frame.list, *frame.allocator, *m_queue, m_fence);
			}

			d3d12_renderer(d3d12_renderer&) = delete;
			d3d12_renderer(d3d12_renderer&&) = delete;
			d3d12_renderer& operator=(d3d12_renderer&) = delete;
			d3d12_renderer& operator=(d3d12_renderer&&) = delete;

			~d3d12_renderer() noexcept
			{
				GSL_SUPPRESS(f .6)
				m_fence.block();
			}

			void render()
			{
				m_fence.block(1);
				const auto index = m_swap_chain->GetCurrentBackBufferIndex();
				auto& frame = m_frame_resources.at(index);
				winrt::check_hresult(frame.allocator->Reset());

				// FIXME: This thing is really, really oversized / hyper-specialized
				record_commands(frame, m_state, *m_root_signature, *m_pipeline);

				execute(*m_queue, *frame.list);
				winrt::check_hresult(m_swap_chain->Present(1, 0));
				m_fence.bump(*m_queue);
			}

		private:
			const winrt::com_ptr<ID3D12Device4> m_device {};
			const winrt::com_ptr<ID3D12CommandQueue> m_queue {};
			const descriptor_heaps m_heaps {};
			gpu_fence m_fence;

			const winrt::com_ptr<ID3D12RootSignature> m_root_signature {};
			const winrt::com_ptr<ID3D12PipelineState> m_pipeline {};
			const winrt::com_ptr<IDXGISwapChain3> m_swap_chain {};

			const std::array<per_frame_resource_table, 2> m_frame_resources {};
			render_state m_state {};

			// FIXME: a horrid hack, we should only have one upload ringbuffer
			d3d12_renderer(IDXGIFactory6& factory, HWND window, bool enable_debugging) :
				m_device {create_device(factory, enable_debugging)},
				m_queue {create_command_queue(*m_device)},
				m_heaps {*m_device},
				m_fence {*m_device},
				m_root_signature {create_root_signature(*m_device)},
				m_pipeline {create_default_pipeline_state(*m_device, *m_root_signature)},
				m_swap_chain {attach_swap_chain(factory, *m_device, window, *m_queue, m_heaps.rtv_base)},
				m_frame_resources {create_frame_resources(*m_device, *m_swap_chain, m_heaps.rtv_base)},
				m_state {create_render_state(*m_device, *m_swap_chain, m_heaps.dsv_base)}
			{
			}
		};

		void execute_game_thread(const std::atomic_bool& is_exit_required, HWND window, bool enable_debugging)
		{
			d3d12_renderer renderer {window, enable_debugging};
			winrt::check_bool(PostMessage(window, ready_message, 0, 0));
			while (!is_exit_required)
				renderer.render();
		}
	}
}

/*
	I can identify four main complaints I have:
	- d3d12_renderer is a *thicc* class
	- record_commands is an oversized / over-specialized function
	- there's a lot of duplicated code surrounding buffer creation
	- upload buffer management is ad-hoc or non-existent
	- Note that a lot of these resources can be easily grouped by usage
	- Don't forget to never over-generalize
*/

int WinMain(HINSTANCE self, HINSTANCE, char*, int)
{
	using namespace helium;

	WNDCLASS window_class {};
	window_class.hInstance = self;
	window_class.lpszClassName = L"helium::window";
	window_class.hCursor = winrt::check_pointer(LoadCursor(nullptr, IDC_ARROW));
	window_class.lpfnWndProc = handle_message;
	winrt::check_bool(RegisterClass(&window_class));

	const auto window = winrt::check_pointer(CreateWindowEx(
		WS_EX_APPWINDOW | WS_EX_NOREDIRECTIONBITMAP,
		window_class.lpszClassName,
		L"Helium Prototype",
		WS_OVERLAPPEDWINDOW,
		CW_USEDEFAULT,
		CW_USEDEFAULT,
		CW_USEDEFAULT,
		CW_USEDEFAULT,
		nullptr,
		nullptr,
		self,
		nullptr));

	std::atomic_bool is_exit_required {};
	std::thread game_thread {
		[&is_exit_required, window] { execute_game_thread(is_exit_required, window, IsDebuggerPresent()); }};

	MSG message {};
	while (GetMessage(&message, nullptr, 0, 0)) {
		TranslateMessage(&message);
		DispatchMessage(&message);
	}

	is_exit_required = true;
	game_thread.join();

	return 0;
}<|MERGE_RESOLUTION|>--- conflicted
+++ resolved
@@ -357,20 +357,11 @@
 			const auto extent = get_extent(swap_chain);
 			const auto aspect = gsl::narrow<float>(extent.width) / extent.height;
 			return {
-<<<<<<< HEAD
 				create_depth_buffer(device, dsv, get_extent(swap_chain)),
 				dsv,
 				{},
 				{DirectX::XMMatrixTranslation(0.0f, 0.0f, 50.0f),
 				 DirectX::XMMatrixOrthographicLH(4.0f * aspect, 4.0f, 0.0f, 100.0f)}};
-=======
-				.depth_buffer {create_depth_buffer(device, dsv, get_extent(swap_chain))},
-				.dsv {dsv},
-				.geometry {},
-				.matrices {
-					.view {DirectX::XMMatrixTranslation(0.0f, 0.0f, -0.9f)},
-					.projection {DirectX::XMMatrixOrthographicLH(1.0f, 1.0f, 0.0f, 100.0f)}}};
->>>>>>> ea222c24
 		}
 
 		struct per_frame_resource_table {
